NetLink
pyroute2
<<<<<<< HEAD
=======
PyYAML
Flask
>>>>>>> 041efcac

# Common
ipaddress
mock<|MERGE_RESOLUTION|>--- conflicted
+++ resolved
@@ -1,10 +1,5 @@
 NetLink
 pyroute2
-<<<<<<< HEAD
-=======
-PyYAML
-Flask
->>>>>>> 041efcac
 
 # Common
 ipaddress
